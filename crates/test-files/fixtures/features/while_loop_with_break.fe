contract Foo:
<<<<<<< HEAD
    pub def bar() -> u256:
        let val: u256 = 0
=======
    pub fn bar() -> u256:
        val: u256 = 0
>>>>>>> c8e58b55
        while val < 2:
            val = val + 1
            break
        return val<|MERGE_RESOLUTION|>--- conflicted
+++ resolved
@@ -1,11 +1,6 @@
 contract Foo:
-<<<<<<< HEAD
-    pub def bar() -> u256:
+    pub fn bar() -> u256:
         let val: u256 = 0
-=======
-    pub fn bar() -> u256:
-        val: u256 = 0
->>>>>>> c8e58b55
         while val < 2:
             val = val + 1
             break
